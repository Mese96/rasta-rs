--- conflicted
+++ resolved
@@ -147,12 +147,7 @@
         match value {
             0x0001 => Ok(Self::scip_change_location()),
             0x000B => Ok(Self::scip_location_status()),
-<<<<<<< HEAD
-            0x000C => Ok(Self::sci_timeout()),
-            v => Err(SciError::UnknownMessageType(v)),
-=======
             _ => Self::try_as_sci_message_type_from(value),
->>>>>>> af847545
         }
     }
 
@@ -172,12 +167,7 @@
             0x0002 => Ok(Self::scils_change_brightness()),
             0x0003 => Ok(Self::scils_signal_aspect_status()),
             0x0004 => Ok(Self::scils_brightness_status()),
-<<<<<<< HEAD
-            0x000C => Ok(Self::sci_timeout()),
-            v => Err(SciError::UnknownMessageType(v)),
-=======
             _ => Self::try_as_sci_message_type_from(value),
->>>>>>> af847545
         }
     }
 }
